--- conflicted
+++ resolved
@@ -28,13 +28,7 @@
 } from '../model/mutation_batch';
 import { assert } from '../util/assert';
 import { FirestoreError } from '../util/error';
-<<<<<<< HEAD
-import * as log from '../util/log';
-=======
 import { logDebug } from '../util/log';
-import * as objUtils from '../util/obj';
->>>>>>> e9fed6d7
-
 import { DocumentKeySet } from '../model/collections';
 import { AsyncQueue } from '../util/async_queue';
 import { ConnectivityMonitor, NetworkStatus } from './connectivity_monitor';
