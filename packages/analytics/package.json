--- conflicted
+++ resolved
@@ -24,18 +24,11 @@
     "@firebase/app-types": "0.x"
   },
   "dependencies": {
-<<<<<<< HEAD
-    "@firebase/analytics-types": "0.2.7",
-    "@firebase/installations": "0.4.4",
-    "@firebase/logger": "0.1.36",
-    "@firebase/util": "0.2.41",
-    "@firebase/component": "0.1.6",
-=======
     "@firebase/analytics-types": "0.2.8",
     "@firebase/installations": "0.4.5",
+    "@firebase/logger": "0.1.37",
     "@firebase/util": "0.2.42",
     "@firebase/component": "0.1.7",
->>>>>>> 000316f6
     "tslib": "1.11.1"
   },
   "license": "Apache-2.0",
